--- conflicted
+++ resolved
@@ -1185,9 +1185,6 @@
         out
     }
 
-<<<<<<< HEAD
-    fn int_cumsum(tensor: IntTensor<Self>, dim: usize) -> IntTensor<Self> {
-=======
     fn bitwise_and(lhs: IntTensor<Self>, rhs: IntTensor<Self>) -> IntTensor<Self> {
         let client = lhs.client.clone();
         let dtype = lhs.dtype;
@@ -1243,12 +1240,153 @@
     }
 
     fn bitwise_not(tensor: IntTensor<Self>) -> IntTensor<Self> {
->>>>>>> e2fa935a
         let client = tensor.client.clone();
         let dtype = tensor.dtype;
         let out = client.register_empty_tensor(tensor.shape.clone(), dtype);
 
-<<<<<<< HEAD
+        let desc = UnaryOperationDescription {
+            input: tensor.into_description(),
+            out: out.to_description_out(),
+        };
+
+        client.register(OperationDescription::Int(
+            IntOperationDescription::BitwiseNot(desc),
+        ));
+
+        out
+    }
+
+    fn bitwise_and_scalar(lhs: IntTensor<Self>, rhs: IntElem<Self>) -> IntTensor<Self> {
+        let client = lhs.client.clone();
+        let dtype = lhs.dtype;
+        let out = client.register_empty_tensor(lhs.shape.clone(), dtype);
+
+        let desc = ScalarOperationDescription {
+            lhs: lhs.into_description(),
+            rhs: rhs.elem(),
+            out: out.to_description_out(),
+        };
+
+        client.register(OperationDescription::Int(
+            IntOperationDescription::BitwiseAndScalar(desc),
+        ));
+
+        out
+    }
+
+    fn bitwise_or_scalar(lhs: IntTensor<Self>, rhs: IntElem<Self>) -> IntTensor<Self> {
+        let client = lhs.client.clone();
+        let dtype = lhs.dtype;
+        let out = client.register_empty_tensor(lhs.shape.clone(), dtype);
+
+        let desc = ScalarOperationDescription {
+            lhs: lhs.into_description(),
+            rhs: rhs.elem(),
+            out: out.to_description_out(),
+        };
+
+        client.register(OperationDescription::Int(
+            IntOperationDescription::BitwiseOrScalar(desc),
+        ));
+
+        out
+    }
+
+    fn bitwise_xor_scalar(lhs: IntTensor<Self>, rhs: IntElem<Self>) -> IntTensor<Self> {
+        let client = lhs.client.clone();
+        let dtype = lhs.dtype;
+        let out = client.register_empty_tensor(lhs.shape.clone(), dtype);
+
+        let desc = ScalarOperationDescription {
+            lhs: lhs.into_description(),
+            rhs: rhs.elem(),
+            out: out.to_description_out(),
+        };
+
+        client.register(OperationDescription::Int(
+            IntOperationDescription::BitwiseXorScalar(desc),
+        ));
+
+        out
+    }
+
+    fn bitwise_left_shift(lhs: IntTensor<Self>, rhs: IntTensor<Self>) -> IntTensor<Self> {
+        let client = lhs.client.clone();
+        let dtype = lhs.dtype;
+        let out = client.register_empty_tensor(binary_ops_shape(&lhs.shape, &rhs.shape), dtype);
+
+        let desc = BinaryOperationDescription {
+            lhs: lhs.into_description(),
+            rhs: rhs.into_description(),
+            out: out.to_description_out(),
+        };
+
+        client.register(OperationDescription::Int(
+            IntOperationDescription::BitwiseLeftShift(desc),
+        ));
+
+        out
+    }
+
+    fn bitwise_left_shift_scalar(lhs: IntTensor<Self>, rhs: IntElem<Self>) -> IntTensor<Self> {
+        let client = lhs.client.clone();
+        let dtype = lhs.dtype;
+        let out = client.register_empty_tensor(lhs.shape.clone(), dtype);
+
+        let desc = ScalarOperationDescription {
+            lhs: lhs.into_description(),
+            rhs: rhs.elem(),
+            out: out.to_description_out(),
+        };
+
+        client.register(OperationDescription::Int(
+            IntOperationDescription::BitwiseLeftShiftScalar(desc),
+        ));
+
+        out
+    }
+
+    fn bitwise_right_shift(lhs: IntTensor<Self>, rhs: IntTensor<Self>) -> IntTensor<Self> {
+        let client = lhs.client.clone();
+        let dtype = lhs.dtype;
+        let out = client.register_empty_tensor(binary_ops_shape(&lhs.shape, &rhs.shape), dtype);
+
+        let desc = BinaryOperationDescription {
+            lhs: lhs.into_description(),
+            rhs: rhs.into_description(),
+            out: out.to_description_out(),
+        };
+
+        client.register(OperationDescription::Int(
+            IntOperationDescription::BitwiseRightShift(desc),
+        ));
+
+        out
+    }
+
+    fn bitwise_right_shift_scalar(lhs: IntTensor<Self>, rhs: IntElem<Self>) -> IntTensor<Self> {
+        let client = lhs.client.clone();
+        let dtype = lhs.dtype;
+        let out = client.register_empty_tensor(lhs.shape.clone(), dtype);
+
+        let desc = ScalarOperationDescription {
+            lhs: lhs.into_description(),
+            rhs: rhs.elem(),
+            out: out.to_description_out(),
+        };
+
+        client.register(OperationDescription::Int(
+            IntOperationDescription::BitwiseRightShiftScalar(desc),
+        ));
+
+        out
+    }
+
+    fn int_cumsum(tensor: IntTensor<Self>, dim: usize) -> IntTensor<Self> {
+        let client = tensor.client.clone();
+        let dtype = tensor.dtype;
+        let out = client.register_empty_tensor(tensor.shape.clone(), dtype);
+
         let desc = ScalarOperationDescription {
             lhs: tensor.into_description(),
             rhs: dim,
@@ -1258,141 +1396,6 @@
         client.register(OperationDescription::NumericInt(
             dtype,
             NumericOperationDescription::CumSum(desc),
-=======
-        let desc = UnaryOperationDescription {
-            input: tensor.into_description(),
-            out: out.to_description_out(),
-        };
-
-        client.register(OperationDescription::Int(
-            IntOperationDescription::BitwiseNot(desc),
-        ));
-
-        out
-    }
-
-    fn bitwise_and_scalar(lhs: IntTensor<Self>, rhs: IntElem<Self>) -> IntTensor<Self> {
-        let client = lhs.client.clone();
-        let dtype = lhs.dtype;
-        let out = client.register_empty_tensor(lhs.shape.clone(), dtype);
-
-        let desc = ScalarOperationDescription {
-            lhs: lhs.into_description(),
-            rhs: rhs.elem(),
-            out: out.to_description_out(),
-        };
-
-        client.register(OperationDescription::Int(
-            IntOperationDescription::BitwiseAndScalar(desc),
-        ));
-
-        out
-    }
-
-    fn bitwise_or_scalar(lhs: IntTensor<Self>, rhs: IntElem<Self>) -> IntTensor<Self> {
-        let client = lhs.client.clone();
-        let dtype = lhs.dtype;
-        let out = client.register_empty_tensor(lhs.shape.clone(), dtype);
-
-        let desc = ScalarOperationDescription {
-            lhs: lhs.into_description(),
-            rhs: rhs.elem(),
-            out: out.to_description_out(),
-        };
-
-        client.register(OperationDescription::Int(
-            IntOperationDescription::BitwiseOrScalar(desc),
-        ));
-
-        out
-    }
-
-    fn bitwise_xor_scalar(lhs: IntTensor<Self>, rhs: IntElem<Self>) -> IntTensor<Self> {
-        let client = lhs.client.clone();
-        let dtype = lhs.dtype;
-        let out = client.register_empty_tensor(lhs.shape.clone(), dtype);
-
-        let desc = ScalarOperationDescription {
-            lhs: lhs.into_description(),
-            rhs: rhs.elem(),
-            out: out.to_description_out(),
-        };
-
-        client.register(OperationDescription::Int(
-            IntOperationDescription::BitwiseXorScalar(desc),
-        ));
-
-        out
-    }
-
-    fn bitwise_left_shift(lhs: IntTensor<Self>, rhs: IntTensor<Self>) -> IntTensor<Self> {
-        let client = lhs.client.clone();
-        let dtype = lhs.dtype;
-        let out = client.register_empty_tensor(binary_ops_shape(&lhs.shape, &rhs.shape), dtype);
-
-        let desc = BinaryOperationDescription {
-            lhs: lhs.into_description(),
-            rhs: rhs.into_description(),
-            out: out.to_description_out(),
-        };
-
-        client.register(OperationDescription::Int(
-            IntOperationDescription::BitwiseLeftShift(desc),
-        ));
-
-        out
-    }
-
-    fn bitwise_left_shift_scalar(lhs: IntTensor<Self>, rhs: IntElem<Self>) -> IntTensor<Self> {
-        let client = lhs.client.clone();
-        let dtype = lhs.dtype;
-        let out = client.register_empty_tensor(lhs.shape.clone(), dtype);
-
-        let desc = ScalarOperationDescription {
-            lhs: lhs.into_description(),
-            rhs: rhs.elem(),
-            out: out.to_description_out(),
-        };
-
-        client.register(OperationDescription::Int(
-            IntOperationDescription::BitwiseLeftShiftScalar(desc),
-        ));
-
-        out
-    }
-
-    fn bitwise_right_shift(lhs: IntTensor<Self>, rhs: IntTensor<Self>) -> IntTensor<Self> {
-        let client = lhs.client.clone();
-        let dtype = lhs.dtype;
-        let out = client.register_empty_tensor(binary_ops_shape(&lhs.shape, &rhs.shape), dtype);
-
-        let desc = BinaryOperationDescription {
-            lhs: lhs.into_description(),
-            rhs: rhs.into_description(),
-            out: out.to_description_out(),
-        };
-
-        client.register(OperationDescription::Int(
-            IntOperationDescription::BitwiseRightShift(desc),
-        ));
-
-        out
-    }
-
-    fn bitwise_right_shift_scalar(lhs: IntTensor<Self>, rhs: IntElem<Self>) -> IntTensor<Self> {
-        let client = lhs.client.clone();
-        let dtype = lhs.dtype;
-        let out = client.register_empty_tensor(lhs.shape.clone(), dtype);
-
-        let desc = ScalarOperationDescription {
-            lhs: lhs.into_description(),
-            rhs: rhs.elem(),
-            out: out.to_description_out(),
-        };
-
-        client.register(OperationDescription::Int(
-            IntOperationDescription::BitwiseRightShiftScalar(desc),
->>>>>>> e2fa935a
         ));
 
         out
